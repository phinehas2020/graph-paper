--- conflicted
+++ resolved
@@ -98,16 +98,11 @@
       '@react-three/fiber':
         specifier: latest
         version: 9.1.2(@types/react@19.1.8)(expo-asset@11.1.5(expo@53.0.13(@babel/core@7.27.7)(react-native@0.80.0(@babel/core@7.27.7)(@types/react@19.1.8)(react@19.1.0))(react@19.1.0))(react-native@0.80.0(@babel/core@7.27.7)(@types/react@19.1.8)(react@19.1.0))(react@19.1.0))(expo-file-system@18.1.10(expo@53.0.13(@babel/core@7.27.7)(react-native@0.80.0(@babel/core@7.27.7)(@types/react@19.1.8)(react@19.1.0))(react@19.1.0))(react-native@0.80.0(@babel/core@7.27.7)(@types/react@19.1.8)(react@19.1.0)))(expo-gl@15.1.6(expo@53.0.13(@babel/core@7.27.7)(react-native@0.80.0(@babel/core@7.27.7)(@types/react@19.1.8)(react@19.1.0))(react@19.1.0))(react-native@0.80.0(@babel/core@7.27.7)(@types/react@19.1.8)(react@19.1.0))(react@19.1.0))(expo@53.0.13(@babel/core@7.27.7)(react-native@0.80.0(@babel/core@7.27.7)(@types/react@19.1.8)(react@19.1.0))(react@19.1.0))(immer@10.1.1)(react-dom@19.1.0(react@19.1.0))(react-native@0.80.0(@babel/core@7.27.7)(@types/react@19.1.8)(react@19.1.0))(react@19.1.0)(three@0.177.0)
-<<<<<<< HEAD
-      '@supabase/supabase-js':
-        specifier: ^2.50.2
-=======
       '@supabase/auth-helpers-nextjs':
         specifier: latest
         version: 0.10.0(@supabase/supabase-js@2.50.2)
       '@supabase/supabase-js':
-        specifier: latest
->>>>>>> 4a75fa9e
+        specifier: ^2.50.2
         version: 2.50.2
       autoprefixer:
         specifier: ^10.4.20
@@ -2262,8 +2257,6 @@
   '@sinonjs/fake-timers@13.0.5':
     resolution: {integrity: sha512-36/hTbH2uaWuGVERyC6da9YwGWnzUZXuPro/F2LfsdOsLnCojz/iSH8MxUt/FD2S5XBSVPhmArFUXcpCQ2Hkiw==}
 
-<<<<<<< HEAD
-=======
   '@supabase/auth-helpers-nextjs@0.10.0':
     resolution: {integrity: sha512-2dfOGsM4yZt0oS4TPiE7bD4vf7EVz7NRz/IJrV6vLg0GP7sMUx8wndv2euLGq4BjN9lUCpu6DG/uCC8j+ylwPg==}
     deprecated: This package is now deprecated - please use the @supabase/ssr package instead.
@@ -2276,7 +2269,6 @@
     peerDependencies:
       '@supabase/supabase-js': ^2.39.8
 
->>>>>>> 4a75fa9e
   '@supabase/auth-js@2.70.0':
     resolution: {integrity: sha512-BaAK/tOAZFJtzF1sE3gJ2FwTjLf4ky3PSvcvLGEgEmO4BSBkwWKu8l67rLLIBZPDnCyV7Owk2uPyKHa0kj5QGg==}
 
@@ -8692,8 +8684,6 @@
     dependencies:
       '@sinonjs/commons': 3.0.1
 
-<<<<<<< HEAD
-=======
   '@supabase/auth-helpers-nextjs@0.10.0(@supabase/supabase-js@2.50.2)':
     dependencies:
       '@supabase/auth-helpers-shared': 0.7.0(@supabase/supabase-js@2.50.2)
@@ -8705,7 +8695,6 @@
       '@supabase/supabase-js': 2.50.2
       jose: 4.15.9
 
->>>>>>> 4a75fa9e
   '@supabase/auth-js@2.70.0':
     dependencies:
       '@supabase/node-fetch': 2.6.15
