--- conflicted
+++ resolved
@@ -41,12 +41,8 @@
     "@radix-ui/react-tooltip": "latest",
     "@react-three/drei": "latest",
     "@react-three/fiber": "latest",
-<<<<<<< HEAD
+    "@supabase/auth-helpers-nextjs": "latest",
     "@supabase/supabase-js": "^2.50.2",
-=======
-    "@supabase/auth-helpers-nextjs": "latest",
-    "@supabase/supabase-js": "latest",
->>>>>>> 4a75fa9e
     "autoprefixer": "^10.4.20",
     "class-variance-authority": "^0.7.1",
     "clsx": "^2.1.1",
